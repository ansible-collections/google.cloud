# Copyright (c) 2017 Ansible Project
# GNU General Public License v3.0+ (see COPYING or https://www.gnu.org/licenses/gpl-3.0.txt)

from __future__ import absolute_import, division, print_function

__metaclass__ = type

DOCUMENTATION = """
    name: gcp_compute
    plugin_type: inventory
    short_description: Google Cloud Compute Engine inventory source
    requirements:
        - requests >= 2.18.4
        - google-auth >= 1.3.0
    extends_documentation_fragment:
        - constructed
        - inventory_cache
    description:
        - Get inventory hosts from Google Cloud Platform GCE.
        - Uses a YAML configuration file that ends with gcp_compute.(yml|yaml) or gcp.(yml|yaml).
    options:
        plugin:
            description: token that ensures this is a source file for the 'gcp_compute' plugin.
            required: True
            choices: ['google.cloud.gcp_compute']
        zones:
          description: A list of regions in which to describe GCE instances.
                       If none provided, it defaults to all zones available to a given project.
          type: list
        folders:
          description: A folder that contains many projects
          type: list
          required: False
        projects:
          description: A list of projects in which to describe GCE instances.
          type: list
          required: False
        filters:
          description: >
            A list of filter value pairs. Available filters are listed here
            U(https://cloud.google.com/compute/docs/reference/rest/v1/instances/aggregatedList).
            Each additional filter in the list will act be added as an AND condition
            (filter1 and filter2)
          type: list
        hostnames:
          description: A list of options that describe the ordering for which
              hostnames should be assigned. Currently supported hostnames are
<<<<<<< HEAD
              'public_ip', 'private_ip', 'name' or 'hostname'. As 'hostname' may not be defined,
              it will fallback on 'name'
=======
              'public_ip', 'private_ip', 'name' or 'labels.vm_name'.
>>>>>>> ec093086
          default: ['public_ip', 'private_ip', 'name']
          type: list
        auth_kind:
            description:
                - The type of credential used.
            required: True
            choices: ['application', 'serviceaccount', 'machineaccount']
            env:
                - name: GCP_AUTH_KIND
                  version_added: "2.8.2"
        scopes:
            description: list of authentication scopes
            type: list
            default: ['https://www.googleapis.com/auth/compute']
            env:
                - name: GCP_SCOPES
                  version_added: "2.8.2"
        service_account_file:
            description:
                - The path of a Service Account JSON file if serviceaccount is selected as type.
            type: path
            env:
                - name: GCP_SERVICE_ACCOUNT_FILE
                  version_added: "2.8.2"
                - name: GCE_CREDENTIALS_FILE_PATH
                  version_added: "2.8"
        service_account_contents:
            description:
                - A string representing the contents of a Service Account JSON file. This should not be passed in as a dictionary,
                  but a string that has the exact contents of a service account json file (valid JSON).
            type: string
            env:
                - name: GCP_SERVICE_ACCOUNT_CONTENTS
            version_added: "2.8.2"
        service_account_email:
            description:
                - An optional service account email address if machineaccount is selected
                  and the user does not wish to use the default email.
            env:
                - name: GCP_SERVICE_ACCOUNT_EMAIL
                  version_added: "2.8.2"
        vars_prefix:
            description: prefix to apply to host variables, does not include facts nor params
            default: ''
        use_contrib_script_compatible_sanitization:
          description:
            - By default this plugin is using a general group name sanitization to create safe and usable group names for use in Ansible.
              This option allows you to override that, in efforts to allow migration from the old inventory script.
            - For this to work you should also turn off the TRANSFORM_INVALID_GROUP_CHARS setting,
              otherwise the core engine will just use the standard sanitization on top.
            - This is not the default as such names break certain functionality as not all characters are valid Python identifiers
              which group names end up being used as.
          type: bool
          default: False
          version_added: '2.8'
        retrieve_image_info:
          description:
            - Populate the C(image) host fact for the instances returned with the GCP image name
            - By default this plugin does not attempt to resolve the boot image of an instance to the image name cataloged in GCP
              because of the performance overhead of the task.
            - Unless this option is enabled, the C(image) host variable will be C(null)
          type: bool
          default: False
          version_added: '2.8'
"""

EXAMPLES = """
plugin: google.cloud.gcp_compute
zones: # populate inventory with instances in these regions
  - us-east1-a
projects:
  - gcp-prod-gke-100
  - gcp-cicd-101
filters:
  - machineType = n1-standard-1
  - scheduling.automaticRestart = true AND machineType = n1-standard-1
service_account_file: /tmp/service_account.json
auth_kind: serviceaccount
scopes:
 - 'https://www.googleapis.com/auth/cloud-platform'
 - 'https://www.googleapis.com/auth/compute.readonly'
keyed_groups:
  # Create groups from GCE labels
  - prefix: gcp
    key: labels
hostnames:
  # List host by name instead of the default public ip
  - name
compose:
  # Set an inventory parameter to use the Public IP address to connect to the host
  # For Private ip use "networkInterfaces[0].networkIP"
  ansible_host: networkInterfaces[0].accessConfigs[0].natIP
"""

import json

from ansible.errors import AnsibleError, AnsibleParserError
from ansible.module_utils._text import to_text
from ansible.module_utils.basic import missing_required_lib
from ..module_utils.gcp_utils import (
    GcpSession,
    navigate_hash,
    GcpRequestException,
    HAS_GOOGLE_LIBRARIES,
)
from ansible.plugins.inventory import BaseInventoryPlugin, Constructable, Cacheable


# Mocking a module to reuse module_utils
class GcpMockModule(object):
    def __init__(self, params):
        self.params = params

    def fail_json(self, *args, **kwargs):
        raise AnsibleError(kwargs["msg"])


class GcpInstance(object):
    def __init__(self, json, hostname_ordering, project_disks, should_format=True):
        self.hostname_ordering = hostname_ordering
        self.project_disks = project_disks
        self.json = json
        if should_format:
            self.convert()

    def to_json(self):
        return self.json

    def convert(self):
        if "zone" in self.json:
            self.json["zone_selflink"] = self.json["zone"]
            self.json["zone"] = self.json["zone"].split("/")[-1]
        if "machineType" in self.json:
            self.json["machineType_selflink"] = self.json["machineType"]
            self.json["machineType"] = self.json["machineType"].split("/")[-1]

        if "networkInterfaces" in self.json:
            for network in self.json["networkInterfaces"]:
                if "network" in network:
                    network["network"] = self._format_network_info(network["network"])
                if "subnetwork" in network:
                    network["subnetwork"] = self._format_network_info(
                        network["subnetwork"]
                    )

        if "metadata" in self.json:
            # If no metadata, 'items' will be blank.
            # We want the metadata hash overriden anyways for consistency.
            self.json["metadata"] = self._format_metadata(
                self.json["metadata"].get("items", {})
            )

        self.json["project"] = self.json["selfLink"].split("/")[6]
        self.json["image"] = self._get_image()

    def _format_network_info(self, address):
        """
            :param address: A GCP network address
            :return a dict with network shortname and region
        """
        split = address.split("/")
        region = ""
        if "global" in split:
            region = "global"
        else:
            region = split[8]
        return {"region": region, "name": split[-1], "selfLink": address}

    def _format_metadata(self, metadata):
        """
            :param metadata: A list of dicts where each dict has keys "key" and "value"
            :return a dict with key/value pairs for each in list.
        """
        new_metadata = {}
        for pair in metadata:
            new_metadata[pair["key"]] = pair["value"]
        return new_metadata

    def hostname(self):
        """
            :return the hostname of this instance
        """
        for order in self.hostname_ordering:
            name = None
            if order.startswith("labels."):
                name = self.json[u"labels"].get(order[7:])
            elif order == "public_ip":
                name = self._get_publicip()
            elif order == "private_ip":
                name = self._get_privateip()
            elif order == "name":
                name = self.json[u"name"]
            elif order == "hostname":
                # If hostname is not defined, then fallback on name
                name = self.json[u"hostname"] if "hostname" in self.json else self.json[u"name"]
            else:
                raise AnsibleParserError("%s is not a valid hostname precedent" % order)

            if name:
                return name

        raise AnsibleParserError("No valid name found for host")

    def _get_publicip(self):
        """
            :return the publicIP of this instance or None
        """
        # Get public IP if exists
        for interface in self.json["networkInterfaces"]:
            if "accessConfigs" in interface:
                for accessConfig in interface["accessConfigs"]:
                    if "natIP" in accessConfig:
                        return accessConfig[u"natIP"]
        return None

    def _get_image(self):
        """
            :param instance: A instance response from GCP
            :return the image of this instance or None
        """
        image = None
        if self.project_disks and "disks" in self.json:
            for disk in self.json["disks"]:
                if disk.get("boot"):
                    image = self.project_disks[disk["source"]]
        return image

    def _get_privateip(self):
        """
            :param item: A host response from GCP
            :return the privateIP of this instance or None
        """
        # Fallback: Get private IP
        for interface in self.json[u"networkInterfaces"]:
            if "networkIP" in interface:
                return interface[u"networkIP"]


class InventoryModule(BaseInventoryPlugin, Constructable, Cacheable):

    NAME = "google.cloud.gcp_compute"

    _instances = (
        r"https://www.googleapis.com/compute/v1/projects/%s/aggregated/instances"
    )

    def __init__(self):
        super(InventoryModule, self).__init__()

        self.group_prefix = "gcp_"

    def _populate_host(self, item):
        """
            :param item: A GCP instance
        """
        hostname = item.hostname()
        self.inventory.add_host(hostname)
        for key in item.to_json():
            try:
                self.inventory.set_variable(
                    hostname, self.get_option("vars_prefix") + key, item.to_json()[key]
                )
            except (ValueError, TypeError) as e:
                self.display.warning(
                    "Could not set host info hostvar for %s, skipping %s: %s"
                    % (hostname, key, to_text(e))
                )
        self.inventory.add_child("all", hostname)

    def verify_file(self, path):
        """
            :param path: the path to the inventory config file
            :return the contents of the config file
        """
        if super(InventoryModule, self).verify_file(path):
            if path.endswith(("gcp.yml", "gcp.yaml")):
                return True
            elif path.endswith(("gcp_compute.yml", "gcp_compute.yaml")):
                return True
        return False

    def fetch_list(self, params, link, query):
        """
            :param params: a dict containing all of the fields relevant to build URL
            :param link: a formatted URL
            :param query: a formatted query string
            :return the JSON response containing a list of instances.
        """
        lists = []
        resp = self._return_if_object(
            self.fake_module, self.auth_session.get(link, params={"filter": query})
        )
        if resp:
            lists.append(resp.get("items"))
            while resp.get("nextPageToken"):
                resp = self._return_if_object(
                    self.fake_module,
                    self.auth_session.get(
                        link,
                        params={"filter": query, "pageToken": resp.get("nextPageToken")},
                    ),
                )
                lists.append(resp.get("items"))
        return self.build_list(lists)

    def build_list(self, lists):
        arrays_for_zones = {}
        for resp in lists:
            for zone in resp:
                if "instances" in resp[zone]:
                    if zone in arrays_for_zones:
                        arrays_for_zones[zone] = (
                            arrays_for_zones[zone] + resp[zone]["instances"]
                        )
                    else:
                        arrays_for_zones[zone] = resp[zone]["instances"]
        return arrays_for_zones

    def _get_query_options(self, filters):
        """
            :param config_data: contents of the inventory config file
            :return A fully built query string
        """
        if not filters:
            return ""

        if len(filters) == 1:
            return filters[0]
        else:
            queries = []
            for f in filters:
                # For multiple queries, all queries should have ()
                if f[0] != "(" and f[-1] != ")":
                    queries.append("(%s)" % "".join(f))
                else:
                    queries.append(f)

            return " ".join(queries)

    def _return_if_object(self, module, response):
        """
            :param module: A GcpModule
            :param response: A Requests response object
            :return JSON response
        """
        # If not found, return nothing.
        if response.status_code == 404:
            return None

        # If no content, return nothing.
        if response.status_code == 204:
            return None

        try:
            response.raise_for_status
            result = response.json()
        except getattr(json.decoder, "JSONDecodeError", ValueError) as inst:
            module.fail_json(msg="Invalid JSON response with error: %s" % inst)
        except GcpRequestException as inst:
            module.fail_json(msg="Network error: %s" % inst)

        if navigate_hash(result, ["error", "errors"]):
            module.fail_json(msg=navigate_hash(result, ["error", "errors"]))

        return result

    def _add_hosts(self, items, config_data, format_items=True, project_disks=None):
        """
            :param items: A list of hosts
            :param config_data: configuration data
            :param format_items: format items or not
        """
        if not items:
            return

        hostname_ordering = ["public_ip", "private_ip", "name"]
        if self.get_option("hostnames"):
            hostname_ordering = self.get_option("hostnames")

        for host_json in items:
            host = GcpInstance(
                host_json, hostname_ordering, project_disks, format_items
            )
            self._populate_host(host)

            hostname = host.hostname()
            self._set_composite_vars(
                self.get_option("compose"), host.to_json(), hostname
            )
            self._add_host_to_composed_groups(
                self.get_option("groups"), host.to_json(), hostname
            )
            self._add_host_to_keyed_groups(
                self.get_option("keyed_groups"), host.to_json(), hostname
            )

    def _get_project_disks(self, config_data, query):
        """
            project space disk images
        """

        try:
            self._project_disks
        except AttributeError:
            self._project_disks = {}
            request_params = {"maxResults": 500, "filter": query}

            for project in config_data["projects"]:
                session_responses = []
                page_token = True
                while page_token:
                    response = self.auth_session.get(
                        "https://www.googleapis.com/compute/v1/projects/{0}/aggregated/disks".format(
                            project
                        ),
                        params=request_params,
                    )
                    response_json = response.json()
                    if "nextPageToken" in response_json:
                        request_params["pageToken"] = response_json["nextPageToken"]
                    elif "pageToken" in request_params:
                        del request_params["pageToken"]

                    if "items" in response_json:
                        session_responses.append(response_json)
                    page_token = "pageToken" in request_params

            for response in session_responses:
                if "items" in response:
                    # example k would be a zone or region name
                    # example v would be { "disks" : [], "otherkey" : "..." }
                    for zone_or_region, aggregate in response["items"].items():
                        if "zones" in zone_or_region:
                            if "disks" in aggregate:
                                zone = zone_or_region.replace("zones/", "")
                                for disk in aggregate["disks"]:
                                    if (
                                        "zones" in config_data
                                        and zone in config_data["zones"]
                                    ):
                                        # If zones specified, only store those zones' data
                                        if "sourceImage" in disk:
                                            self._project_disks[
                                                disk["selfLink"]
                                            ] = disk["sourceImage"].split("/")[-1]
                                        else:
                                            self._project_disks[
                                                disk["selfLink"]
                                            ] = disk["selfLink"].split("/")[-1]

                                    else:
                                        if "sourceImage" in disk:
                                            self._project_disks[
                                                disk["selfLink"]
                                            ] = disk["sourceImage"].split("/")[-1]
                                        else:
                                            self._project_disks[
                                                disk["selfLink"]
                                            ] = disk["selfLink"].split("/")[-1]

        return self._project_disks

    def fetch_projects(self, params, link, query):
        module = GcpMockModule(params)
        auth = GcpSession(module, 'cloudresourcemanager')
        response = auth.get(link, params={'filter': query})
        return self._return_if_object(module, response)

    def projects_for_folder(self, config_data, folder):
        link = 'https://cloudresourcemanager.googleapis.com/v1/projects'.format()
        query = 'parent.id = {0}'.format(folder)
        projects = []
        config_data['scopes'] = ['https://www.googleapis.com/auth/cloud-platform']
        projects_response = self.fetch_projects(config_data, link, query)

        if 'projects' in projects_response:
            for item in projects_response.get('projects'):
                projects.append(item['projectId'])
        return projects

    def parse(self, inventory, loader, path, cache=True):

        if not HAS_GOOGLE_LIBRARIES:
            raise AnsibleParserError(
                "gce inventory plugin cannot start: %s"
                % missing_required_lib("google-auth")
            )

        super(InventoryModule, self).parse(inventory, loader, path)

        config_data = {}
        config_data = self._read_config_data(path)

        if self.get_option("use_contrib_script_compatible_sanitization"):
            self._sanitize_group_name = (
                self._legacy_script_compatible_group_sanitization
            )

        # setup parameters as expected by 'fake module class' to reuse module_utils w/o changing the API
        params = {
            "filters": self.get_option("filters"),
            "projects": self.get_option("projects"),
            "folders": self.get_option("folders"),
            "scopes": self.get_option("scopes"),
            "zones": self.get_option("zones"),
            "auth_kind": self.get_option("auth_kind"),
            "service_account_file": self.get_option("service_account_file"),
            "service_account_contents": self.get_option("service_account_contents"),
            "service_account_email": self.get_option("service_account_email"),
        }

        self.fake_module = GcpMockModule(params)
        self.auth_session = GcpSession(self.fake_module, "compute")

        query = self._get_query_options(params["filters"])

        if self.get_option("retrieve_image_info"):
            project_disks = self._get_project_disks(config_data, query)
        else:
            project_disks = None

        # Cache logic
        if cache:
            cache = self.get_option("cache")
            cache_key = self.get_cache_key(path)
        else:
            cache_key = None

        cache_needs_update = False
        if cache:
            try:
                results = self._cache[cache_key]
                for project in results:
                    for zone in results[project]:
                        self._add_hosts(
                            results[project][zone],
                            config_data,
                            False,
                            project_disks=project_disks,
                        )
            except KeyError:
                cache_needs_update = True

        projects = []
        if params["projects"]:
            projects = projects + params["projects"]

        if params["folders"]:
            for folder in params["folders"]:
                projects = projects + self.projects_for_folder(config_data, folder)

        if not cache or cache_needs_update:
            cached_data = {}
            for project in projects:
                cached_data[project] = {}
                params["project"] = project
                zones = params["zones"]
                # Fetch all instances
                link = self._instances % project
                resp = self.fetch_list(params, link, query)
                for key, value in resp.items():
                    zone = key[6:]
                    if not zones or zone in zones:
                        self._add_hosts(value, config_data, project_disks=project_disks)
                        cached_data[project][zone] = value

        if cache_needs_update:
            self._cache[cache_key] = cached_data

    @staticmethod
    def _legacy_script_compatible_group_sanitization(name):

        return name<|MERGE_RESOLUTION|>--- conflicted
+++ resolved
@@ -45,12 +45,9 @@
         hostnames:
           description: A list of options that describe the ordering for which
               hostnames should be assigned. Currently supported hostnames are
-<<<<<<< HEAD
-              'public_ip', 'private_ip', 'name' or 'hostname'. As 'hostname' may not be defined,
-              it will fallback on 'name'
-=======
-              'public_ip', 'private_ip', 'name' or 'labels.vm_name'.
->>>>>>> ec093086
+              'public_ip', 'private_ip', 'name', 'labels.vm_name' or 'hostname'.
+              As 'hostname' may not be defined,
+              it will fallback on 'name'.
           default: ['public_ip', 'private_ip', 'name']
           type: list
         auth_kind:
