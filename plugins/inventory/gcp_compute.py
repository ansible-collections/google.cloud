--- conflicted
+++ resolved
@@ -238,11 +238,7 @@
             name = None
             if order.startswith("labels."):
                 if "labels" in self.json:
-<<<<<<< HEAD
                     name = self.json[u"labels"].get(order[7:])
-=======
-                    name = self.json["labels"].get(order[7:])
->>>>>>> 56199b76
             elif order == "public_ip":
                 name = self._get_publicip()
             elif order == "private_ip":
